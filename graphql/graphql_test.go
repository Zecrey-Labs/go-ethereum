// Copyright 2019 The go-ethereum Authors
// This file is part of the go-ethereum library.
//
// The go-ethereum library is free software: you can redistribute it and/or modify
// it under the terms of the GNU Lesser General Public License as published by
// the Free Software Foundation, either version 3 of the License, or
// (at your option) any later version.
//
// The go-ethereum library is distributed in the hope that it will be useful,
// but WITHOUT ANY WARRANTY; without even the implied warranty of
// MERCHANTABILITY or FITNESS FOR A PARTICULAR PURPOSE. See the
// GNU Lesser General Public License for more details.
//
// You should have received a copy of the GNU Lesser General Public License
// along with the go-ethereum library. If not, see <http://www.gnu.org/licenses/>.

package graphql

import (
	"context"
	"encoding/json"
	"fmt"
	"io"
	"math/big"
	"net/http"
	"strings"
	"testing"
	"time"

	"github.com/ethereum/go-ethereum/common"
	"github.com/ethereum/go-ethereum/consensus/ethash"
	"github.com/ethereum/go-ethereum/core"
	"github.com/ethereum/go-ethereum/core/types"
	"github.com/ethereum/go-ethereum/core/vm"
	"github.com/ethereum/go-ethereum/crypto"
	"github.com/ethereum/go-ethereum/eth"
	"github.com/ethereum/go-ethereum/eth/ethconfig"
	"github.com/ethereum/go-ethereum/eth/filters"
	"github.com/ethereum/go-ethereum/node"
	"github.com/ethereum/go-ethereum/params"

	"github.com/stretchr/testify/assert"
)

func TestBuildSchema(t *testing.T) {
	ddir := t.TempDir()
	// Copy config
	conf := node.DefaultConfig
	conf.DataDir = ddir
	stack, err := node.New(&conf)
	if err != nil {
		t.Fatalf("could not create new node: %v", err)
	}
	defer stack.Close()
	// Make sure the schema can be parsed and matched up to the object model.
	if _, err := newHandler(stack, nil, nil, []string{}, []string{}); err != nil {
		t.Errorf("Could not construct GraphQL handler: %v", err)
	}
}

// Tests that a graphQL request is successfully handled when graphql is enabled on the specified endpoint
func TestGraphQLBlockSerialization(t *testing.T) {
	stack := createNode(t)
	defer stack.Close()
	genesis := &core.Genesis{
		Config:     params.AllEthashProtocolChanges,
		GasLimit:   11500000,
		Difficulty: big.NewInt(1048576),
	}
	newGQLService(t, stack, genesis, 10, func(i int, gen *core.BlockGen) {})
	// start node
	if err := stack.Start(); err != nil {
		t.Fatalf("could not start node: %v", err)
	}

	for i, tt := range []struct {
		body string
		want string
		code int
	}{
		{ // Should return latest block
			body: `{"query": "{block{number}}","variables": null}`,
			want: `{"data":{"block":{"number":10}}}`,
			code: 200,
		},
		{ // Should return info about latest block
			body: `{"query": "{block{number,gasUsed,gasLimit}}","variables": null}`,
			want: `{"data":{"block":{"number":10,"gasUsed":0,"gasLimit":11500000}}}`,
			code: 200,
		},
		{
			body: `{"query": "{block(number:0){number,gasUsed,gasLimit}}","variables": null}`,
			want: `{"data":{"block":{"number":0,"gasUsed":0,"gasLimit":11500000}}}`,
			code: 200,
		},
		{
			body: `{"query": "{block(number:-1){number,gasUsed,gasLimit}}","variables": null}`,
			want: `{"data":{"block":null}}`,
			code: 200,
		},
		{
			body: `{"query": "{block(number:-500){number,gasUsed,gasLimit}}","variables": null}`,
			want: `{"data":{"block":null}}`,
			code: 200,
		},
		{
			body: `{"query": "{block(number:\"0\"){number,gasUsed,gasLimit}}","variables": null}`,
			want: `{"data":{"block":{"number":0,"gasUsed":0,"gasLimit":11500000}}}`,
			code: 200,
		},
		{
			body: `{"query": "{block(number:\"-33\"){number,gasUsed,gasLimit}}","variables": null}`,
			want: `{"data":{"block":null}}`,
			code: 200,
		},
		{
			body: `{"query": "{block(number:\"1337\"){number,gasUsed,gasLimit}}","variables": null}`,
			want: `{"data":{"block":null}}`,
			code: 200,
		},
		{
			body: `{"query": "{block(number:\"0xbad\"){number,gasUsed,gasLimit}}","variables": null}`,
			want: `{"errors":[{"message":"strconv.ParseInt: parsing \"0xbad\": invalid syntax"}],"data":{}}`,
			code: 400,
		},
		{ // hex strings are currently not supported. If that's added to the spec, this test will need to change
			body: `{"query": "{block(number:\"0x0\"){number,gasUsed,gasLimit}}","variables": null}`,
			want: `{"errors":[{"message":"strconv.ParseInt: parsing \"0x0\": invalid syntax"}],"data":{}}`,
			code: 400,
		},
		{
			body: `{"query": "{block(number:\"a\"){number,gasUsed,gasLimit}}","variables": null}`,
			want: `{"errors":[{"message":"strconv.ParseInt: parsing \"a\": invalid syntax"}],"data":{}}`,
			code: 400,
		},
		{
			body: `{"query": "{bleh{number}}","variables": null}"`,
			want: `{"errors":[{"message":"Cannot query field \"bleh\" on type \"Query\".","locations":[{"line":1,"column":2}]}]}`,
			code: 400,
		},
		// should return `estimateGas` as decimal
		{
			body: `{"query": "{block{ estimateGas(data:{}) }}"}`,
			want: `{"data":{"block":{"estimateGas":53000}}}`,
			code: 200,
		},
		// should return `status` as decimal
		{
			body: `{"query": "{block {number call (data : {from : \"0xa94f5374fce5edbc8e2a8697c15331677e6ebf0b\", to: \"0x6295ee1b4f6dd65047762f924ecd367c17eabf8f\", data :\"0x12a7b914\"}){data status}}}"}`,
			want: `{"data":{"block":{"number":10,"call":{"data":"0x","status":1}}}}`,
			code: 200,
		},
	} {
		resp, err := http.Post(fmt.Sprintf("%s/graphql", stack.HTTPEndpoint()), "application/json", strings.NewReader(tt.body))
		if err != nil {
			t.Fatalf("could not post: %v", err)
		}
		bodyBytes, err := io.ReadAll(resp.Body)
		resp.Body.Close()
		if err != nil {
			t.Fatalf("could not read from response body: %v", err)
		}
		if have := string(bodyBytes); have != tt.want {
			t.Errorf("testcase %d %s,\nhave:\n%v\nwant:\n%v", i, tt.body, have, tt.want)
		}
		if tt.code != resp.StatusCode {
			t.Errorf("testcase %d %s,\nwrong statuscode, have: %v, want: %v", i, tt.body, resp.StatusCode, tt.code)
		}
	}
}

func TestGraphQLBlockSerializationEIP2718(t *testing.T) {
	// Account for signing txes
	var (
		key, _  = crypto.HexToECDSA("b71c71a67e1177ad4e901695e1b4b9ee17ae16c6668d313eac2f96dbcda3f291")
		address = crypto.PubkeyToAddress(key.PublicKey)
		funds   = big.NewInt(1000000000000000)
		dad     = common.HexToAddress("0x0000000000000000000000000000000000000dad")
	)
	stack := createNode(t)
	defer stack.Close()
	genesis := &core.Genesis{
		Config:     params.AllEthashProtocolChanges,
		GasLimit:   11500000,
		Difficulty: big.NewInt(1048576),
		Alloc: core.GenesisAlloc{
			address: {Balance: funds},
			// The address 0xdad sloads 0x00 and 0x01
			dad: {
				Code:    []byte{byte(vm.PC), byte(vm.PC), byte(vm.SLOAD), byte(vm.SLOAD)},
				Nonce:   0,
				Balance: big.NewInt(0),
			},
		},
		BaseFee: big.NewInt(params.InitialBaseFee),
	}
	signer := types.LatestSigner(genesis.Config)
	newGQLService(t, stack, genesis, 1, func(i int, gen *core.BlockGen) {
		gen.SetCoinbase(common.Address{1})
		tx, _ := types.SignNewTx(key, signer, &types.LegacyTx{
			Nonce:    uint64(0),
			To:       &dad,
			Value:    big.NewInt(100),
			Gas:      50000,
			GasPrice: big.NewInt(params.InitialBaseFee),
		})
		gen.AddTx(tx)
		tx, _ = types.SignNewTx(key, signer, &types.AccessListTx{
			ChainID:  genesis.Config.ChainID,
			Nonce:    uint64(1),
			To:       &dad,
			Gas:      30000,
			GasPrice: big.NewInt(params.InitialBaseFee),
			Value:    big.NewInt(50),
			AccessList: types.AccessList{{
				Address:     dad,
				StorageKeys: []common.Hash{{0}},
			}},
		})
		gen.AddTx(tx)
	})
	// start node
	if err := stack.Start(); err != nil {
		t.Fatalf("could not start node: %v", err)
	}

	for i, tt := range []struct {
		body string
		want string
		code int
	}{
		{
			body: `{"query": "{block {number transactions { from { address } to { address } value hash type accessList { address storageKeys } index}}}"}`,
			want: `{"data":{"block":{"number":1,"transactions":[{"from":{"address":"0x71562b71999873db5b286df957af199ec94617f7"},"to":{"address":"0x0000000000000000000000000000000000000dad"},"value":"0x64","hash":"0xd864c9d7d37fade6b70164740540c06dd58bb9c3f6b46101908d6339db6a6a7b","type":0,"accessList":[],"index":0},{"from":{"address":"0x71562b71999873db5b286df957af199ec94617f7"},"to":{"address":"0x0000000000000000000000000000000000000dad"},"value":"0x32","hash":"0x19b35f8187b4e15fb59a9af469dca5dfa3cd363c11d372058c12f6482477b474","type":1,"accessList":[{"address":"0x0000000000000000000000000000000000000dad","storageKeys":["0x0000000000000000000000000000000000000000000000000000000000000000"]}],"index":1}]}}}`,
			code: 200,
		},
	} {
		resp, err := http.Post(fmt.Sprintf("%s/graphql", stack.HTTPEndpoint()), "application/json", strings.NewReader(tt.body))
		if err != nil {
			t.Fatalf("could not post: %v", err)
		}
		bodyBytes, err := io.ReadAll(resp.Body)
		resp.Body.Close()
		if err != nil {
			t.Fatalf("could not read from response body: %v", err)
		}
		if have := string(bodyBytes); have != tt.want {
			t.Errorf("testcase %d %s,\nhave:\n%v\nwant:\n%v", i, tt.body, have, tt.want)
		}
		if tt.code != resp.StatusCode {
			t.Errorf("testcase %d %s,\nwrong statuscode, have: %v, want: %v", i, tt.body, resp.StatusCode, tt.code)
		}
	}
}

// Tests that a graphQL request is not handled successfully when graphql is not enabled on the specified endpoint
func TestGraphQLHTTPOnSamePort_GQLRequest_Unsuccessful(t *testing.T) {
	stack := createNode(t)
	defer stack.Close()
	if err := stack.Start(); err != nil {
		t.Fatalf("could not start node: %v", err)
	}
	body := strings.NewReader(`{"query": "{block{number}}","variables": null}`)
	resp, err := http.Post(fmt.Sprintf("%s/graphql", stack.HTTPEndpoint()), "application/json", body)
	if err != nil {
		t.Fatalf("could not post: %v", err)
	}
	resp.Body.Close()
	// make sure the request is not handled successfully
	assert.Equal(t, http.StatusNotFound, resp.StatusCode)
}

<<<<<<< HEAD
func TestGraphQLTransactionLogs(t *testing.T) {
=======
func TestGraphQLConcurrentResolvers(t *testing.T) {
>>>>>>> ea9e62ca
	var (
		key, _  = crypto.GenerateKey()
		addr    = crypto.PubkeyToAddress(key.PublicKey)
		dadStr  = "0x0000000000000000000000000000000000000dad"
		dad     = common.HexToAddress(dadStr)
		genesis = &core.Genesis{
			Config:     params.AllEthashProtocolChanges,
			GasLimit:   11500000,
			Difficulty: big.NewInt(1048576),
			Alloc: core.GenesisAlloc{
				addr: {Balance: big.NewInt(params.Ether)},
				dad: {
					// LOG0(0, 0), LOG0(0, 0), RETURN(0, 0)
					Code:    common.Hex2Bytes("60006000a060006000a060006000f3"),
					Nonce:   0,
					Balance: big.NewInt(0),
				},
			},
		}
		signer = types.LatestSigner(genesis.Config)
		stack  = createNode(t)
	)
	defer stack.Close()

<<<<<<< HEAD
	handler := newGQLService(t, stack, genesis, 1, func(i int, gen *core.BlockGen) {
		tx, _ := types.SignNewTx(key, signer, &types.LegacyTx{To: &dad, Gas: 100000, GasPrice: big.NewInt(params.InitialBaseFee)})
=======
	var tx *types.Transaction
	handler, chain := newGQLService(t, stack, genesis, 1, func(i int, gen *core.BlockGen) {
		tx, _ = types.SignNewTx(key, signer, &types.LegacyTx{To: &dad, Gas: 100000, GasPrice: big.NewInt(params.InitialBaseFee)})
>>>>>>> ea9e62ca
		gen.AddTx(tx)
		tx, _ = types.SignNewTx(key, signer, &types.LegacyTx{To: &dad, Nonce: 1, Gas: 100000, GasPrice: big.NewInt(params.InitialBaseFee)})
		gen.AddTx(tx)
		tx, _ = types.SignNewTx(key, signer, &types.LegacyTx{To: &dad, Nonce: 2, Gas: 100000, GasPrice: big.NewInt(params.InitialBaseFee)})
		gen.AddTx(tx)
	})
	// start node
	if err := stack.Start(); err != nil {
		t.Fatalf("could not start node: %v", err)
	}
<<<<<<< HEAD
	query := `{block { transactions { logs { account { address } } } } }`
	res := handler.Schema.Exec(context.Background(), query, "", map[string]interface{}{})
	if res.Errors != nil {
		t.Fatalf("graphql query failed: %v", res.Errors)
	}
	have, err := json.Marshal(res.Data)
	if err != nil {
		t.Fatalf("failed to encode graphql response: %s", err)
	}
	want := fmt.Sprintf(`{"block":{"transactions":[{"logs":[{"account":{"address":"%s"}},{"account":{"address":"%s"}}]},{"logs":[{"account":{"address":"%s"}},{"account":{"address":"%s"}}]},{"logs":[{"account":{"address":"%s"}},{"account":{"address":"%s"}}]}]}}`, dadStr, dadStr, dadStr, dadStr, dadStr, dadStr)
	if string(have) != want {
		t.Errorf("response unmatch. expected %s, got %s", want, have)
=======

	for i, tt := range []struct {
		body string
		want string
	}{
		// Multiple txes race to get/set the block hash.
		{
			body: "{block { transactions { logs { account { address } } } } }",
			want: fmt.Sprintf(`{"block":{"transactions":[{"logs":[{"account":{"address":"%s"}},{"account":{"address":"%s"}}]},{"logs":[{"account":{"address":"%s"}},{"account":{"address":"%s"}}]},{"logs":[{"account":{"address":"%s"}},{"account":{"address":"%s"}}]}]}}`, dadStr, dadStr, dadStr, dadStr, dadStr, dadStr),
		},
		// Multiple fields of a tx race to resolve it. Happens in this case
		// because resolving the tx body belonging to a log is delayed.
		{
			body: `{block { logs(filter: {}) { transaction { nonce value gasPrice }}}}`,
			want: `{"block":{"logs":[{"transaction":{"nonce":"0x0","value":"0x0","gasPrice":"0x3b9aca00"}},{"transaction":{"nonce":"0x0","value":"0x0","gasPrice":"0x3b9aca00"}},{"transaction":{"nonce":"0x1","value":"0x0","gasPrice":"0x3b9aca00"}},{"transaction":{"nonce":"0x1","value":"0x0","gasPrice":"0x3b9aca00"}},{"transaction":{"nonce":"0x2","value":"0x0","gasPrice":"0x3b9aca00"}},{"transaction":{"nonce":"0x2","value":"0x0","gasPrice":"0x3b9aca00"}}]}}`,
		},
		// Multiple txes of a block race to set/retrieve receipts of a block.
		{
			body: "{block { transactions { status gasUsed } } }",
			want: `{"block":{"transactions":[{"status":1,"gasUsed":21768},{"status":1,"gasUsed":21768},{"status":1,"gasUsed":21768}]}}`,
		},
		// Multiple fields of block race to resolve header and body.
		{
			body: "{ block { number hash gasLimit ommerCount transactionCount totalDifficulty } }",
			want: fmt.Sprintf(`{"block":{"number":1,"hash":"%s","gasLimit":11500000,"ommerCount":0,"transactionCount":3,"totalDifficulty":"0x200000"}}`, chain[len(chain)-1].Hash()),
		},
		// Multiple fields of a block race to resolve the header and body.
		{
			body: fmt.Sprintf(`{ transaction(hash: "%s") { block { number hash gasLimit ommerCount transactionCount } } }`, tx.Hash()),
			want: fmt.Sprintf(`{"transaction":{"block":{"number":1,"hash":"%s","gasLimit":11500000,"ommerCount":0,"transactionCount":3}}}`, chain[len(chain)-1].Hash()),
		},
		// Account fields race the resolve the state object.
		{
			body: fmt.Sprintf(`{ block { account(address: "%s") { balance transactionCount code } } }`, dadStr),
			want: `{"block":{"account":{"balance":"0x0","transactionCount":"0x0","code":"0x60006000a060006000a060006000f3"}}}`,
		},
		// Test values for a non-existent account.
		{
			body: fmt.Sprintf(`{ block { account(address: "%s") { balance transactionCount code } } }`, "0x1111111111111111111111111111111111111111"),
			want: `{"block":{"account":{"balance":"0x0","transactionCount":"0x0","code":"0x"}}}`,
		},
	} {
		res := handler.Schema.Exec(context.Background(), tt.body, "", map[string]interface{}{})
		if res.Errors != nil {
			t.Fatalf("failed to execute query for testcase #%d: %v", i, res.Errors)
		}
		have, err := json.Marshal(res.Data)
		if err != nil {
			t.Fatalf("failed to encode graphql response for testcase #%d: %s", i, err)
		}
		if string(have) != tt.want {
			t.Errorf("response unmatch for testcase #%d.\nExpected:\n%s\nGot:\n%s\n", i, tt.want, have)
		}
>>>>>>> ea9e62ca
	}
}

func createNode(t *testing.T) *node.Node {
	stack, err := node.New(&node.Config{
<<<<<<< HEAD
		HTTPHost: "127.0.0.1",
		HTTPPort: 0,
		WSHost:   "127.0.0.1",
		WSPort:   0,
=======
		HTTPHost:     "127.0.0.1",
		HTTPPort:     0,
		WSHost:       "127.0.0.1",
		WSPort:       0,
		HTTPTimeouts: node.DefaultConfig.HTTPTimeouts,
>>>>>>> ea9e62ca
	})
	if err != nil {
		t.Fatalf("could not create node: %v", err)
	}
	return stack
}

<<<<<<< HEAD
func newGQLService(t *testing.T, stack *node.Node, gspec *core.Genesis, genBlocks int, genfunc func(i int, gen *core.BlockGen)) *handler {
=======
func newGQLService(t *testing.T, stack *node.Node, gspec *core.Genesis, genBlocks int, genfunc func(i int, gen *core.BlockGen)) (*handler, []*types.Block) {
>>>>>>> ea9e62ca
	ethConf := &ethconfig.Config{
		Genesis: gspec,
		Ethash: ethash.Config{
			PowMode: ethash.ModeFake,
		},
		NetworkId:               1337,
		TrieCleanCache:          5,
		TrieCleanCacheJournal:   "triecache",
		TrieCleanCacheRejournal: 60 * time.Minute,
		TrieDirtyCache:          5,
		TrieTimeout:             60 * time.Minute,
		SnapshotCache:           5,
	}
	ethBackend, err := eth.New(stack, ethConf)
	if err != nil {
		t.Fatalf("could not create eth backend: %v", err)
	}
	// Create some blocks and import them
	chain, _ := core.GenerateChain(params.AllEthashProtocolChanges, ethBackend.BlockChain().Genesis(),
		ethash.NewFaker(), ethBackend.ChainDb(), genBlocks, genfunc)
	_, err = ethBackend.BlockChain().InsertChain(chain)
	if err != nil {
		t.Fatalf("could not create import blocks: %v", err)
	}
	// Set up handler
	filterSystem := filters.NewFilterSystem(ethBackend.APIBackend, filters.Config{})
	handler, err := newHandler(stack, ethBackend.APIBackend, filterSystem, []string{}, []string{})
	if err != nil {
		t.Fatalf("could not create graphql service: %v", err)
	}
<<<<<<< HEAD
	return handler
=======
	return handler, chain
>>>>>>> ea9e62ca
}<|MERGE_RESOLUTION|>--- conflicted
+++ resolved
@@ -270,11 +270,7 @@
 	assert.Equal(t, http.StatusNotFound, resp.StatusCode)
 }
 
-<<<<<<< HEAD
-func TestGraphQLTransactionLogs(t *testing.T) {
-=======
 func TestGraphQLConcurrentResolvers(t *testing.T) {
->>>>>>> ea9e62ca
 	var (
 		key, _  = crypto.GenerateKey()
 		addr    = crypto.PubkeyToAddress(key.PublicKey)
@@ -299,14 +295,9 @@
 	)
 	defer stack.Close()
 
-<<<<<<< HEAD
-	handler := newGQLService(t, stack, genesis, 1, func(i int, gen *core.BlockGen) {
-		tx, _ := types.SignNewTx(key, signer, &types.LegacyTx{To: &dad, Gas: 100000, GasPrice: big.NewInt(params.InitialBaseFee)})
-=======
 	var tx *types.Transaction
 	handler, chain := newGQLService(t, stack, genesis, 1, func(i int, gen *core.BlockGen) {
 		tx, _ = types.SignNewTx(key, signer, &types.LegacyTx{To: &dad, Gas: 100000, GasPrice: big.NewInt(params.InitialBaseFee)})
->>>>>>> ea9e62ca
 		gen.AddTx(tx)
 		tx, _ = types.SignNewTx(key, signer, &types.LegacyTx{To: &dad, Nonce: 1, Gas: 100000, GasPrice: big.NewInt(params.InitialBaseFee)})
 		gen.AddTx(tx)
@@ -317,20 +308,6 @@
 	if err := stack.Start(); err != nil {
 		t.Fatalf("could not start node: %v", err)
 	}
-<<<<<<< HEAD
-	query := `{block { transactions { logs { account { address } } } } }`
-	res := handler.Schema.Exec(context.Background(), query, "", map[string]interface{}{})
-	if res.Errors != nil {
-		t.Fatalf("graphql query failed: %v", res.Errors)
-	}
-	have, err := json.Marshal(res.Data)
-	if err != nil {
-		t.Fatalf("failed to encode graphql response: %s", err)
-	}
-	want := fmt.Sprintf(`{"block":{"transactions":[{"logs":[{"account":{"address":"%s"}},{"account":{"address":"%s"}}]},{"logs":[{"account":{"address":"%s"}},{"account":{"address":"%s"}}]},{"logs":[{"account":{"address":"%s"}},{"account":{"address":"%s"}}]}]}}`, dadStr, dadStr, dadStr, dadStr, dadStr, dadStr)
-	if string(have) != want {
-		t.Errorf("response unmatch. expected %s, got %s", want, have)
-=======
 
 	for i, tt := range []struct {
 		body string
@@ -384,24 +361,16 @@
 		if string(have) != tt.want {
 			t.Errorf("response unmatch for testcase #%d.\nExpected:\n%s\nGot:\n%s\n", i, tt.want, have)
 		}
->>>>>>> ea9e62ca
 	}
 }
 
 func createNode(t *testing.T) *node.Node {
 	stack, err := node.New(&node.Config{
-<<<<<<< HEAD
-		HTTPHost: "127.0.0.1",
-		HTTPPort: 0,
-		WSHost:   "127.0.0.1",
-		WSPort:   0,
-=======
 		HTTPHost:     "127.0.0.1",
 		HTTPPort:     0,
 		WSHost:       "127.0.0.1",
 		WSPort:       0,
 		HTTPTimeouts: node.DefaultConfig.HTTPTimeouts,
->>>>>>> ea9e62ca
 	})
 	if err != nil {
 		t.Fatalf("could not create node: %v", err)
@@ -409,11 +378,7 @@
 	return stack
 }
 
-<<<<<<< HEAD
-func newGQLService(t *testing.T, stack *node.Node, gspec *core.Genesis, genBlocks int, genfunc func(i int, gen *core.BlockGen)) *handler {
-=======
 func newGQLService(t *testing.T, stack *node.Node, gspec *core.Genesis, genBlocks int, genfunc func(i int, gen *core.BlockGen)) (*handler, []*types.Block) {
->>>>>>> ea9e62ca
 	ethConf := &ethconfig.Config{
 		Genesis: gspec,
 		Ethash: ethash.Config{
@@ -444,9 +409,5 @@
 	if err != nil {
 		t.Fatalf("could not create graphql service: %v", err)
 	}
-<<<<<<< HEAD
-	return handler
-=======
 	return handler, chain
->>>>>>> ea9e62ca
 }