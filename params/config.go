--- conflicted
+++ resolved
@@ -62,10 +62,6 @@
 		DAOForkBlock:                  big.NewInt(1_920_000),
 		DAOForkSupport:                true,
 		EIP150Block:                   big.NewInt(2_463_000),
-<<<<<<< HEAD
-		EIP150Hash:                    common.HexToHash("0x2086799aeebeae135c246c65021c82b4e15a2c451340993aacfd2751886514f0"),
-=======
->>>>>>> ea9e62ca
 		EIP155Block:                   big.NewInt(2_675_000),
 		EIP158Block:                   big.NewInt(2_675_000),
 		ByzantiumBlock:                big.NewInt(4_370_000),
@@ -79,10 +75,7 @@
 		GrayGlacierBlock:              big.NewInt(15_050_000),
 		TerminalTotalDifficulty:       MainnetTerminalTotalDifficulty, // 58_750_000_000_000_000_000_000
 		TerminalTotalDifficultyPassed: true,
-<<<<<<< HEAD
-=======
 		ShanghaiTime:                  newUint64(1681338455),
->>>>>>> ea9e62ca
 		Ethash:                        new(EthashConfig),
 	}
 
