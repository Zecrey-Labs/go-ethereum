--- conflicted
+++ resolved
@@ -534,15 +534,10 @@
 				return errors.New("missing required field 'from' in transaction")
 			}
 			itx.From = *dec.From
-			if dec.SourceHash != nil {
-				itx.SourceHash = *dec.SourceHash
-<<<<<<< HEAD
-			}
-=======
-				//return errors.New("missing required field 'sourceHash' in transaction")
-			}
-
->>>>>>> cfa83aca
+			if dec.SourceHash == nil {
+				return errors.New("missing required field 'sourceHash' in transaction")
+			}
+			itx.SourceHash = *dec.SourceHash
 			// IsSystemTx may be omitted. Defaults to false.
 			if dec.IsSystemTx != nil {
 				itx.IsSystemTransaction = *dec.IsSystemTx
